use gtfs_structures::Gtfs;
use kdtree::KdTree;
use osmpbf::{Element, ElementReader};
use std::{collections::HashMap, path::Path, sync::Arc};

pub struct TransportEdge {
    pub origin: Arc<String>,
    pub destination: Arc<String>,
    pub start_time: u32,
    pub end_time: u32,
}

pub struct WalkingEdge {
    pub origin: Arc<String>,
    pub destination: Arc<String>,
    pub traversal_time: Option<u32>,
}

pub enum Edge {
    Walking(WalkingEdge),
    Transport(TransportEdge),
}

impl Edge {
    pub fn dest(&self) -> Arc<String> {
        match &self {
            Edge::Walking(e) => e.destination.clone(),
            Edge::Transport(e) => e.destination.clone(),
        }
    }

    pub fn origin(&self) -> Arc<String> {
        match &self {
            Edge::Walking(e) => e.origin.clone(),
            Edge::Transport(e) => e.origin.clone(),
        }
    }
}

pub struct Node {
    pub lon: f64,
    pub lat: f64,
    edges: Vec<Edge>,
}

impl Default for Node {
    fn default() -> Self {
        Node {
            lon: 0.0,
            lat: 0.0,
            edges: Vec::new(),
        }
    }
}

pub struct Graph {
    pub nodes: HashMap<Arc<String>, Node>,
    pub tree: KdTree<f64, Arc<String>, [f64; 2]>,
}

impl Default for Graph {
    fn default() -> Self {
        Self {
            nodes: HashMap::new(),
            tree: KdTree::new(2),
        }
    }
}

impl Graph {
    pub fn add_edge(&mut self, edge: Edge) {
        let origin = edge.origin();
        self.nodes.entry(origin).or_default().edges.push(edge);
    }

    pub fn add_node(&mut self, index: Arc<String>, x: f64, y: f64) {
        let node = self.nodes.entry(index).or_default();

        node.lon = x;
        node.lat = y;
    }

    pub fn neighbors(&self, index: Arc<String>) -> Option<&Vec<Edge>> {
        self.nodes.get(&index).map(|node| &node.edges)
    }

    pub fn get_node(&self, index: Arc<String>) -> Option<&Node> {
        self.nodes.get(&index)
    }

    pub fn clear_edgeless_nodes(&mut self) {
        self.nodes.retain(|_, node| !node.edges.is_empty());
    }
}

pub fn build_graph_osm(osm_path: &Path, gtfs_path: &Path) -> Graph {
    let mut graph = Graph::default();

    let reader = ElementReader::from_path(osm_path).unwrap();
    let gtfs = Gtfs::from_path(
        gtfs_path
            .to_str()
            .expect("Should have been able to convert Path to str"),
    )
    .unwrap();

    let start_time = std::time::Instant::now();
    println!("Adding OSM structure to graph");
    reader
        .for_each(|element| match element {
            Element::Node(osm_node) => {
                if is_walkable_node(&osm_node) {
                    let index = Arc::new(osm_node.id().to_string());
                    let x = osm_node.lon();
                    let y = osm_node.lat();
                    graph.add_node(index, x, y);
                }
            }
            Element::Way(way) => {
                if is_walkable_way(&way) {
                    let mut nodes = way.refs();
<<<<<<< HEAD
                    let mut prev_node = nodes.next().unwrap().to_string();
                    for curr_node_id in nodes {
                        let curr_node = curr_node_id.to_string();

                        graph.add_edge(Edge::Walking(WalkingEdge {
                            origin: prev_node.clone(),
                            destination: curr_node.clone(),
                            traversal_time: None,
                        }));
                        graph.add_edge(Edge::Walking(WalkingEdge {
                            origin: curr_node.clone(),
                            destination: prev_node,
                            traversal_time: None,
                        }));
                        prev_node = curr_node;
=======
                    let mut prev_node = nodes.next().map(|id| Arc::new(id.to_string()));
                    for curr_node_id in nodes {
                        let curr_node = Arc::new(curr_node_id.to_string());
                        if let Some(prev_id) = prev_node {
                            graph.add_edge(Edge::Walking(WalkingEdge {
                                origin: prev_id.clone(),
                                destination: curr_node.clone(),
                                traversal_time: None,
                            }));
                            graph.add_edge(Edge::Walking(WalkingEdge {
                                origin: curr_node.clone(),
                                destination: prev_id,
                                traversal_time: None,
                            }));
                            prev_node = Some(curr_node);
                        }
>>>>>>> c08d1965
                    }
                }
            }
            Element::DenseNode(dense_node) => {
                let x = dense_node.lon();
                let y = dense_node.lat();
                let id = Arc::new(dense_node.id().to_string());
                graph.add_node(id, x, y);
            }
            _ => {}
        })
        .unwrap();

    graph.clear_edgeless_nodes();

    for (id, node) in graph.nodes.iter() {
        let lon = node.lon;
        let lat = node.lat;
        graph.tree.add([lon, lat], id.clone()).unwrap();
    }

    println!("Adding GTFS structure to graph");
    for (stop_id, stop) in &gtfs.stops {
        let stop_id = Arc::new(stop_id.to_owned());
        let x = stop.longitude.unwrap();
        let y = stop.latitude.unwrap();

        let (distance, osm_node) =
            nearest_point(&graph.tree, &[x, y]).expect("No nearest node found");

        graph.add_node(stop_id.clone(), x, y);

        let traversal_time = (distance / crate::dijkstra::WALKING_SPEED) as u32;
        graph.add_edge(Edge::Walking(WalkingEdge {
            origin: stop_id.clone(),
            destination: osm_node.clone(),
            traversal_time: Some(traversal_time),
        }));
        graph.add_edge(Edge::Walking(WalkingEdge {
            origin: osm_node,
            destination: stop_id.clone(),
            traversal_time: Some(traversal_time),
        }));

        for path in stop.pathways.iter() {
            let to_id = Arc::new(path.to_stop_id.clone());

            match path.is_bidirectional {
                gtfs_structures::PathwayDirectionType::Unidirectional => {
                    graph.add_edge(Edge::Walking(WalkingEdge {
                        origin: stop_id.clone(),
                        destination: to_id,
                        traversal_time: path.traversal_time,
                    }));
                }
                gtfs_structures::PathwayDirectionType::Bidirectional => {
                    graph.add_edge(Edge::Walking(WalkingEdge {
                        origin: stop_id.clone(),
                        destination: to_id.clone(),
                        traversal_time: path.traversal_time,
                    }));
                    graph.add_edge(Edge::Walking(WalkingEdge {
                        origin: to_id.clone(),
                        destination: stop_id.clone(),
                        traversal_time: path.traversal_time,
                    }));
                }
            }
        }
    }

    for (_, trip) in gtfs.trips.iter() {
        let mut stop_times = trip.stop_times.iter();

        let mut previous_stop = stop_times.next().unwrap();
        for stop_time in stop_times {
            graph.add_edge(Edge::Transport(TransportEdge {
                origin: Arc::new(previous_stop.stop.id.to_owned()),
                destination: Arc::new(stop_time.stop.id.to_owned()),
                start_time: previous_stop.departure_time.unwrap(),
                end_time: stop_time.arrival_time.unwrap(),
            }));
            previous_stop = stop_time;
        }
    }

    for stop in gtfs.stops.values() {
        let lon = stop.longitude.unwrap();
        let lat = stop.latitude.unwrap();
        graph
            .tree
            .add([lon, lat], Arc::new(stop.id.to_owned()))
            .unwrap();
    }

    println!(
        "Took {}ms to build the graph",
        start_time.elapsed().as_millis()
    );

    graph
}

fn is_walkable_node(osm_node: &osmpbf::Node) -> bool {
    osm_node
        .tags()
        .any(|(key, value)| key == "foot" && value != "no")
}

fn is_walkable_way(way: &osmpbf::Way) -> bool {
    let mut is_highway_walkable = false;
    let mut foot_allowed = true;
    let mut service_allowed = true;

    for (key, value) in way.tags() {
        match key {
            "highway" => {
                is_highway_walkable = ![
                    "abandoned",
                    "bus_guideway",
                    "construction",
                    "cycleway",
                    "motor",
                    "no",
                    "planned",
                    "platform",
                    "proposed",
                    "raceway",
                    "razed",
                ]
                .contains(&value);
            }
            "foot" if value == "no" => {
                foot_allowed = false;
            }
            "service" if value == "private" => {
                service_allowed = false;
            }
            _ => {}
        }
    }

    is_highway_walkable && foot_allowed && service_allowed
}

<<<<<<< HEAD
pub fn nearest_node<T>(tree: &KdTree<f64, T, [f64; 2]>, coords: &[f64; 2]) -> Option<(f64, T)>
=======
pub fn nearest_point<T>(tree: &KdTree<f64, T, [f64; 2]>, coords: &[f64; 2]) -> Option<(f64, T)>
>>>>>>> c08d1965
where
    T: Eq + Clone,
{
    tree.nearest(coords, 1, &crate::dijkstra::haversine_distance)
        .ok()
        .map(|nearest| (nearest[0].0, nearest[0].1.clone()))
}<|MERGE_RESOLUTION|>--- conflicted
+++ resolved
@@ -119,7 +119,6 @@
             Element::Way(way) => {
                 if is_walkable_way(&way) {
                     let mut nodes = way.refs();
-<<<<<<< HEAD
                     let mut prev_node = nodes.next().unwrap().to_string();
                     for curr_node_id in nodes {
                         let curr_node = curr_node_id.to_string();
@@ -135,24 +134,6 @@
                             traversal_time: None,
                         }));
                         prev_node = curr_node;
-=======
-                    let mut prev_node = nodes.next().map(|id| Arc::new(id.to_string()));
-                    for curr_node_id in nodes {
-                        let curr_node = Arc::new(curr_node_id.to_string());
-                        if let Some(prev_id) = prev_node {
-                            graph.add_edge(Edge::Walking(WalkingEdge {
-                                origin: prev_id.clone(),
-                                destination: curr_node.clone(),
-                                traversal_time: None,
-                            }));
-                            graph.add_edge(Edge::Walking(WalkingEdge {
-                                origin: curr_node.clone(),
-                                destination: prev_id,
-                                traversal_time: None,
-                            }));
-                            prev_node = Some(curr_node);
-                        }
->>>>>>> c08d1965
                     }
                 }
             }
@@ -298,11 +279,7 @@
     is_highway_walkable && foot_allowed && service_allowed
 }
 
-<<<<<<< HEAD
 pub fn nearest_node<T>(tree: &KdTree<f64, T, [f64; 2]>, coords: &[f64; 2]) -> Option<(f64, T)>
-=======
-pub fn nearest_point<T>(tree: &KdTree<f64, T, [f64; 2]>, coords: &[f64; 2]) -> Option<(f64, T)>
->>>>>>> c08d1965
 where
     T: Eq + Clone,
 {
